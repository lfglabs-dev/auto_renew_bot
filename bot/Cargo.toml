[package]
name = "bot"
version = "0.1.0"
edition = "2021"

# See more keys and their definitions at https://doc.rust-lang.org/cargo/reference/manifest.html

[dependencies]
mongodb = "2.1.0"
bson = "2.0.0"
chrono = "0.4"
tokio = { version = "1", features = ["full"] }
serde = { version = "1.0.152", features = ["derive"] }
toml = "0.5.10"
futures = "0.3"
url = "2.3.1"
bigdecimal = "0.3.0"
anyhow = "1.0"
serenity = "0.11.5"
serde_json = "1.0"
lazy_static = "1.4.0"
reqwest = "0.11.18"
num-integer = "0.1.45"
<<<<<<< HEAD
starknet = "0.6.0"
starknet-id = { git = "https://github.com/starknet-id/starknet-id.rs.git", branch = "master" }
=======
serde_derive = "1.0.183"
env_logger = "0.10.0"
>>>>>>> fc57a69e
<|MERGE_RESOLUTION|>--- conflicted
+++ resolved
@@ -21,10 +21,7 @@
 lazy_static = "1.4.0"
 reqwest = "0.11.18"
 num-integer = "0.1.45"
-<<<<<<< HEAD
 starknet = "0.6.0"
 starknet-id = { git = "https://github.com/starknet-id/starknet-id.rs.git", branch = "master" }
-=======
 serde_derive = "1.0.183"
 env_logger = "0.10.0"
->>>>>>> fc57a69e
