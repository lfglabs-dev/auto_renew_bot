use std::{str::FromStr, sync::Arc};

use anyhow::{anyhow, Context, Result};
use bigdecimal::num_bigint::{BigInt, ToBigInt};
use bson::{doc, Bson};
use chrono::{Duration, Utc};
use futures::TryStreamExt;
use mongodb::options::FindOneOptions;
use starknet::core::types::{BlockTag, FunctionCall};
use starknet::{
    accounts::{Account, Call, SingleOwnerAccount},
    core::types::{BlockId, FieldElement},
    macros::selector,
    providers::{jsonrpc::HttpTransport, JsonRpcClient, Provider},
    signers::LocalWallet,
};
use starknet_id::encode;

use crate::logger::Logger;
use crate::models::{
    AggregateResult, AggregateResults, DomainAggregateResult, MetadataDoc, Unzip5,
};
use crate::starknet_utils::create_jsonrpc_client;
use crate::utils::{hex_to_bigdecimal, to_uint256};
use crate::{
    config::Config,
    models::{AppState, Domain},
};
use bigdecimal::BigDecimal;

lazy_static::lazy_static! {
    static ref RENEW_TIME: FieldElement = FieldElement::from_dec_str("365").unwrap();
}

pub async fn get_domains_ready_for_renewal(
    config: &Config,
    state: &Arc<AppState>,
    logger: &Logger,
) -> Result<AggregateResults> {
    let domains = state.db.collection::<Domain>("domains");
    let min_expiry_date = Utc::now() + Duration::days(30);

    // Define aggregate pipeline
    let pipeline = vec![
        doc! { "$match": { "_cursor.to": null } },
        doc! { "$match": { "expiry": { "$lt": Bson::Int64(min_expiry_date.timestamp_millis() / 1000) } } },
        doc! { "$lookup": {
            "from": "auto_renew_flows",
            "let": { "domain_name": "$domain" },
            "pipeline": [
                { "$match":
                    { "$expr":
                        { "$and": [
                            { "$eq": [ "$domain",  "$$domain_name" ] },
                            { "$eq": [ { "$ifNull": [ "$_cursor.to", null ] }, null ] },
                        ]}
                    }
                }
            ],
            "as": "renewal_info",
        }},
        doc! { "$unwind": "$renewal_info" },
        doc! { "$lookup": {
            "from": "auto_renew_approvals",
            "let": { "renewer_addr": "$renewal_info.renewer_address" },
            "pipeline": [
                { "$match":
                    { "$expr":
                        { "$and": [
                            { "$eq": [ "$renewer",  "$$renewer_addr" ] },
                            { "$eq": [ { "$ifNull": [ "$_cursor.to", null ] }, null ] },
                        ]}
                    }
                }
            ],
            "as": "approval_info",
        }},
        doc! { "$unwind": { "path": "$approval_info", "preserveNullAndEmptyArrays": true } },
        doc! { "$project": {
            "domain": 1,
            "expiry": 1,
            "renewer_address": "$renewal_info.renewer_address",
            "auto_renewal_enabled": "$renewal_info.enabled",
            "approval_value": { "$ifNull": [ "$approval_info.allowance", "0x0" ] },
            "limit_price": "$renewal_info.limit_price",
            "last_renewal": "$renewal_info.last_renewal",
            "meta_hash": "$renewal_info.meta_hash",
            "_cursor": "$renewal_info._cursor",
        }},
    ];

    // Execute the pipeline
    let cursor = domains.aggregate(pipeline, None).await?;
    // Extract the results as Vec<bson::Document>
    let bson_docs: Vec<bson::Document> = cursor.try_collect().await?;
    // Convert each bson::Document into DomainAggregateResult
    let results: Result<Vec<DomainAggregateResult>, _> = bson_docs
        .into_iter()
        .map(|doc| bson::from_bson(bson::Bson::Document(doc)))
        .collect();
    // Check if the conversion was successful
    let results = results?;

    // Then process the results
    let futures: Vec<_> = results
        .into_iter()
        .map(|result| process_aggregate_result(state, result, config, logger))
        .collect();

    let processed_results: Vec<_> = futures::future::try_join_all(futures)
        .await?
        .into_iter()
        .flatten()
        .collect();

    let (domains, renewers, limit_prices, tax_prices, meta_hashes): (
        Vec<FieldElement>,
        Vec<FieldElement>,
        Vec<BigDecimal>,
        Vec<BigDecimal>,
        Vec<FieldElement>,
    ) = processed_results
        .into_iter()
        .map(|res| {
            (
                res.domain,
                res.renewer_addr,
                res.limit_price,
                res.tax_price,
                res.meta_hash,
            )
        })
        .unzip5();

    Ok(AggregateResults {
        domains,
        renewers,
        limit_prices,
        tax_prices,
        meta_hashes,
    })
}

async fn check_user_balance(
    config: &Config,
    provider: JsonRpcClient<HttpTransport>,
    addr: FieldElement,
    limit_price: BigDecimal,
) -> Result<Option<bool>> {
    let call_balance = provider
        .call(
            FunctionCall {
                contract_address: config.contract.erc20,
                entry_point_selector: selector!("balanceOf"),
                calldata: vec![addr],
            },
            BlockId::Tag(BlockTag::Latest),
        )
        .await;

    match call_balance {
        Ok(balance) => {
            let balance = FieldElement::to_big_decimal(&balance[0], 18);
            Ok(Some(balance >= limit_price))
        }
        Err(e) => Err(anyhow::anyhow!(
            "Error while fetching balance of user {:?} : {:?}",
            &addr,
            e
        )),
    }
}

async fn process_aggregate_result(
    state: &Arc<AppState>,
    result: DomainAggregateResult,
    config: &Config,
    logger: &Logger,
) -> Result<Option<AggregateResult>> {
    // Skip the rest if auto-renewal is not enabled
    if !result.auto_renewal_enabled {
        return Ok(None);
    }

    let renewer_addr = FieldElement::from_hex_be(&result.renewer_address)?;
    let allowance = if let Some(approval_value) = result.approval_value {
        hex_to_bigdecimal(&approval_value).unwrap()
    } else {
        BigDecimal::from(0)
    };
    // let allowance = hex_to_bigdecimal(&result.approval_value).unwrap();
    let limit_price = hex_to_bigdecimal(&result.limit_price).unwrap();

    // get renew price from contract
    let provider = create_jsonrpc_client(&config);
    let domain_name = result
        .domain
        .strip_suffix(".stark")
        .ok_or_else(|| anyhow::anyhow!("Invalid domain name: {:?}", result.domain))?;
    let domain_len = domain_name.len();

    let call_result = provider
        .call(
            FunctionCall {
                contract_address: config.contract.pricing,
                entry_point_selector: selector!("compute_renew_price"),
                calldata: vec![domain_len.into(), *RENEW_TIME],
            },
            BlockId::Tag(BlockTag::Latest),
        )
        .await;

    match call_result {
        Ok(price) => {
            let renew_price = FieldElement::to_big_decimal(&price[1], 18);
            // Check user has enough allowance
            if renew_price <= allowance {
                // Check limit_price is not lower than renew_price
                if renew_price <= limit_price {
                    // check user balance is greater or equal than limit_price
                    let has_funds =
                        check_user_balance(config, provider, renewer_addr, limit_price.clone())
                            .await?;
                    if let Some(false) = has_funds {
                        log_msg_and_send_to_discord(
                            &config,
                            "[Renewal]",
                            &format!(
                                "Domain {} cannot be renewed because {} has not enough balance",
                                result.domain, result.renewer_address
                            ),
                        )
                        .await;
                        return Ok(None);
                    }

                    // encode domain name
                    let domain_encoded = encode(domain_name)
                        .map_err(|_| anyhow!("Failed to encode domain name"))
                        .context("Error occurred while encoding domain name")?;
                    // Check user meta_hash
                    if let Some(meta_hash) = result.meta_hash {
                        if meta_hash != "0" {
                            let decimal_meta_hash = BigInt::parse_bytes(
                                meta_hash.trim_start_matches("0x").as_bytes(),
                                16,
                            )
                            .unwrap();
                            let hex_meta_hash = decimal_meta_hash.to_str_radix(16);
                            let metadata_collection =
                                state.db_metadata.collection::<MetadataDoc>("metadata");
                            if let Some(document) = metadata_collection
                                .find_one(
                                    doc! {"meta_hash": hex_meta_hash},
                                    FindOneOptions::default(),
                                )
                                .await?
                            {
                                let tax_state = document.tax_state;
                                if let Some(state_info) = state.states.states.get(&tax_state) {
                                    let tax_rate = (state_info.rate * 100.0).round() as i32;
                                    let tax_price = (renew_price * BigDecimal::from(tax_rate))
                                        / BigDecimal::from(100);
                                    return Ok(Some(AggregateResult {
                                        domain: domain_encoded,
                                        renewer_addr,
                                        limit_price,
                                        tax_price,
                                        meta_hash: FieldElement::from_hex_be(&meta_hash)?,
                                    }));
                                }
                            }
                        }
                    }

                    Ok(Some(AggregateResult {
                        domain: domain_encoded,
                        renewer_addr,
                        limit_price,
                        tax_price: BigDecimal::from(0),
                        meta_hash: FieldElement::from_str("0")?,
                    }))
                } else {
                    log_msg_and_send_to_discord(
                    &config,
                    "[Renewal]",
                    &format!(
                        "Domain {} cannot be renewed because {} has set a limit_price({}) lower than domain price({})",
                        result.domain, result.renewer_address, limit_price, renew_price
                    ),
                )
                .await;
                    Ok(None)
                }
            } else {
<<<<<<< HEAD
                log_msg_and_send_to_discord(
                    &config,
                    "[Renewal]",
                    &format!(
                        "Domain {} cannot be renewed because {} has not enough allowance ({})",
                        result.domain, result.renewer_address, allowance
                    ),
                )
                .await;
=======
                logger.warning(format!(
                    "Domain {} cannot be renewed because {} has not enough allowance",
                    result.domain, result.renewer_address
                ));
>>>>>>> fc57a69e
                Ok(None)
            }
        }
        Err(e) => Err(anyhow::anyhow!(
            "Error while fetching renew price for domain {:?} : {:?}",
            &result.domain,
            e
        )),
    }
}

pub async fn renew_domains(
    config: &Config,
    account: &SingleOwnerAccount<JsonRpcClient<HttpTransport>, LocalWallet>,
    mut aggregate_results: AggregateResults,
    logger: &Logger,
) -> Result<()> {
    // If we have more than 400 domains to renew we make multiple transactions to avoid hitting the 2M steps limit
    while !aggregate_results.domains.is_empty()
        && !aggregate_results.renewers.is_empty()
        && !aggregate_results.limit_prices.is_empty()
        && !aggregate_results.tax_prices.is_empty()
        && !aggregate_results.meta_hashes.is_empty()
    {
        let size = aggregate_results.domains.len().min(400);
        let domains_to_renew: Vec<FieldElement> =
            aggregate_results.domains.drain(0..size).collect();
        let renewers: Vec<FieldElement> = aggregate_results.renewers.drain(0..size).collect();
        let limit_prices: Vec<BigDecimal> = aggregate_results.limit_prices.drain(0..size).collect();
        let tax_prices: Vec<BigDecimal> = aggregate_results.tax_prices.drain(0..size).collect();
        let meta_hashes: Vec<FieldElement> = aggregate_results.meta_hashes.drain(0..size).collect();

        match send_transaction(
            config,
            account,
            AggregateResults {
                domains: domains_to_renew.clone(),
                renewers,
                limit_prices,
                tax_prices,
                meta_hashes,
            },
        )
        .await
        {
            Ok(_) => {
                logger.info(format!(
                    "Sent a tx to renew {} domains",
                    domains_to_renew.len()
                ));
            }
            Err(e) => {
                logger.severe(format!(
                    "Error while renewing domains: {:?} for domains: {:?}",
                    e, domains_to_renew
                ));
                return Err(e);
            }
        }
    }
    Ok(())
}

pub async fn send_transaction(
    config: &Config,
    account: &SingleOwnerAccount<JsonRpcClient<HttpTransport>, LocalWallet>,
    aggregate_results: AggregateResults,
) -> Result<()> {
    let mut calldata: Vec<FieldElement> = Vec::new();
    calldata
        .push(FieldElement::from_dec_str(&aggregate_results.domains.len().to_string()).unwrap());
    calldata.extend_from_slice(&aggregate_results.domains);
    calldata
        .push(FieldElement::from_dec_str(&aggregate_results.renewers.len().to_string()).unwrap());
    calldata.extend_from_slice(&aggregate_results.renewers);
    calldata.push(
        FieldElement::from_dec_str(&aggregate_results.limit_prices.len().to_string()).unwrap(),
    );

    for limit_price in &aggregate_results.limit_prices {
        let (low, high) = to_uint256(limit_price.to_bigint().unwrap());
        calldata.push(low);
        calldata.push(high);
    }

    calldata
        .push(FieldElement::from_dec_str(&aggregate_results.tax_prices.len().to_string()).unwrap());
    for tax_price in &aggregate_results.tax_prices {
        let (low, high) = to_uint256(tax_price.to_bigint().unwrap());
        calldata.push(low);
        calldata.push(high);
    }
    calldata.push(
        FieldElement::from_dec_str(&aggregate_results.meta_hashes.len().to_string()).unwrap(),
    );
    calldata.extend_from_slice(&aggregate_results.meta_hashes);

    let result = account
        .execute(vec![Call {
            to: config.contract.renewal,
            selector: selector!("batch_renew"),
            calldata,
        }])
        .send()
        .await;

    match result {
        Ok(_) => Ok(()),
        Err(e) => {
            let error_message = format!("An error occurred while renewing domains: {}", e);
            Err(anyhow::anyhow!(error_message))
        }
    }
}<|MERGE_RESOLUTION|>--- conflicted
+++ resolved
@@ -222,15 +222,10 @@
                         check_user_balance(config, provider, renewer_addr, limit_price.clone())
                             .await?;
                     if let Some(false) = has_funds {
-                        log_msg_and_send_to_discord(
-                            &config,
-                            "[Renewal]",
-                            &format!(
-                                "Domain {} cannot be renewed because {} has not enough balance",
-                                result.domain, result.renewer_address
-                            ),
-                        )
-                        .await;
+                    logger.warning(format!(
+                        "Domain {} cannot be renewed because {} has not enough balance",
+                        result.domain, result.renewer_address
+                    ));
                         return Ok(None);
                     }
 
@@ -281,34 +276,17 @@
                         meta_hash: FieldElement::from_str("0")?,
                     }))
                 } else {
-                    log_msg_and_send_to_discord(
-                    &config,
-                    "[Renewal]",
-                    &format!(
+                    logger.warning(format!(
                         "Domain {} cannot be renewed because {} has set a limit_price({}) lower than domain price({})",
                         result.domain, result.renewer_address, limit_price, renew_price
-                    ),
-                )
-                .await;
+                    ));
                     Ok(None)
                 }
             } else {
-<<<<<<< HEAD
-                log_msg_and_send_to_discord(
-                    &config,
-                    "[Renewal]",
-                    &format!(
-                        "Domain {} cannot be renewed because {} has not enough allowance ({})",
-                        result.domain, result.renewer_address, allowance
-                    ),
-                )
-                .await;
-=======
                 logger.warning(format!(
-                    "Domain {} cannot be renewed because {} has not enough allowance",
-                    result.domain, result.renewer_address
+                    "Domain {} cannot be renewed because {} has not enough allowance ({})",
+                    result.domain, result.renewer_address, allowance
                 ));
->>>>>>> fc57a69e
                 Ok(None)
             }
         }
