use std::{borrow::Cow, sync::Arc};

use bot::renew_domains;
use bson::doc;
use mongodb::{options::ClientOptions, Client as mongoClient};
use serde_derive::Serialize;
use starknet::{
    accounts::SingleOwnerAccount,
    providers::Provider,
    signers::{LocalWallet, SigningKey},
};
use starknet_utils::create_jsonrpc_client;
use tokio::time::sleep;

mod bot;
mod config;
mod indexer_status;
mod logger;
mod models;
mod sales_tax;
mod starknet_utils;
mod utils;

#[derive(Serialize)]
struct LogData<'a> {
    token: &'a str,
    log: LogPayload<'a>,
}

#[derive(Serialize)]
struct LogPayload<'a> {
    app_id: &'a str,
    r#type: &'a str,
    message: Cow<'a, str>,
    timestamp: i64,
}

#[tokio::main]
async fn main() {
    let conf = config::load();
    let logger = logger::Logger::new(&conf.watchtower);

    let states = sales_tax::load_sales_tax(&logger).await;
    if states.states.is_empty() {
        return;
    }

    let client_options = ClientOptions::parse(&conf.database.connection_string)
        .await
        .unwrap();
    let client_options_metadata = ClientOptions::parse(&conf.database.connection_string_metadata)
        .await
        .unwrap();
    let shared_state = Arc::new(models::AppState {
        db: mongoClient::with_options(client_options)
            .unwrap()
            .database(&conf.database.name),
        db_metadata: mongoClient::with_options(client_options_metadata)
            .unwrap()
            .database(&conf.database.metadata_name),
        states,
    });
    if shared_state
        .db
        .run_command(doc! {"ping": 1}, None)
        .await
        .is_err()
    {
        logger.async_severe("Unable to connect to database").await;
        return;
    } else {
        logger.info("Connected to database");
    }

    if shared_state
        .db_metadata
        .run_command(doc! {"ping": 1}, None)
        .await
        .is_err()
    {
        logger
            .async_severe("Unable to connect to metadata database")
            .await;
        return;
    } else {
        logger.info("Connected to metadata database");
    }

    let provider = create_jsonrpc_client(&conf);
    let chainid = provider.chain_id().await.unwrap();
    let signer = LocalWallet::from(SigningKey::from_secret_scalar(conf.account.private_key));
<<<<<<< HEAD
    let account = SingleOwnerAccount::new(
        provider,
        signer,
        conf.account.address,
        chainid,
        starknet::accounts::ExecutionEncoding::Legacy,
    );

    println!("[bot] started");
    // todo: passed to false to now, until we have a way to check if the indexer is up to date
    let mut need_to_check_status = false;
=======
    let account = SingleOwnerAccount::new(provider, signer, conf.account.address, chainid);
    logger.info("Started");
    let mut need_to_check_status = true;
>>>>>>> fc57a69e
    loop {
        if need_to_check_status {
            logger.info("Checking indexer status");
            match indexer_status::get_status_from_endpoint(&conf).await {
                Ok(block) => {
                    println!("Block: {}", block);
                    match indexer_status::check_block_status(&conf, block).await {
                        Ok(status) => {
                            if status {
                                need_to_check_status = false;
                                logger.info("Indexer is up to date, starting renewals")
                            } else {
                                tokio::time::sleep(std::time::Duration::from_secs(5)).await;
                                continue;
                            }
                        }
                        Err(error) => {
                            logger.severe(format!(
                                "Error while checking block status: {}, retrying in 5 seconds",
                                error
                            ));
                            tokio::time::sleep(std::time::Duration::from_secs(5)).await;
                        }
                    }
                }
                Err(error) => {
                    println!(
                        "Error getting indexer status, retrying in 5 seconds: {}",
                        error
                    );
                    tokio::time::sleep(std::time::Duration::from_secs(5)).await;
                }
            }
        } else {
            println!("[bot] Checking domains to renew");
            match bot::get_domains_ready_for_renewal(&conf, &shared_state, &logger).await {
                Ok(aggregate_results) => {
                    println!("[bot] checking domains to renew today");
                    if !aggregate_results.domains.is_empty() {
                        match renew_domains(&conf, &account, aggregate_results.clone(), &logger)
                            .await
                        {
                            Ok(_) => {
                                aggregate_results
                                    .domains
                                    .iter()
                                    .zip(aggregate_results.renewers.iter())
                                    .for_each(|(d, r)| {
                                        logger.info(format!(
                                            "- `Renewal: {}` by `{:#x}`",
                                            &starknet::id::decode(*d),
                                            r
                                        ))
                                    });
                            }
                            Err(e) => {
                                logger.severe(format!("Unable to renew domains: {}", e));
                                if e.to_string().contains("request rate limited") {
                                    continue;
                                } else {
                                    break;
                                }
                            }
                        }
                    } else {
                        logger.info("No domains to renew today");
                    }
                }
                Err(e) => {
                    logger.severe(format!(
                        "Unable to retrieve domains ready for renewal: {}",
                        e
                    ));
                }
            }
            // Sleep for 24 hours
            sleep(std::time::Duration::from_secs(conf.renewals.delay)).await;
        }
    }
}<|MERGE_RESOLUTION|>--- conflicted
+++ resolved
@@ -89,7 +89,6 @@
     let provider = create_jsonrpc_client(&conf);
     let chainid = provider.chain_id().await.unwrap();
     let signer = LocalWallet::from(SigningKey::from_secret_scalar(conf.account.private_key));
-<<<<<<< HEAD
     let account = SingleOwnerAccount::new(
         provider,
         signer,
@@ -98,14 +97,9 @@
         starknet::accounts::ExecutionEncoding::Legacy,
     );
 
-    println!("[bot] started");
-    // todo: passed to false to now, until we have a way to check if the indexer is up to date
-    let mut need_to_check_status = false;
-=======
-    let account = SingleOwnerAccount::new(provider, signer, conf.account.address, chainid);
     logger.info("Started");
+    // todo: passed to false to now, until we have a way to check if the indexer is up to date    
     let mut need_to_check_status = true;
->>>>>>> fc57a69e
     loop {
         if need_to_check_status {
             logger.info("Checking indexer status");
